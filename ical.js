var UUID = require('uuid/v4');
var moment = require('moment-timezone');

(function(name, definition) {

/****************
 *  A tolerant, minimal icalendar parser
 *  (http://tools.ietf.org/html/rfc5545)
 *
 *  <peterbraden@peterbraden.co.uk>
 * **************/

  if (typeof module !== 'undefined') {
    module.exports = definition();
  } else if (typeof define === 'function' && typeof define.amd === 'object'){
    define(definition);
  } else {
    this[name] = definition();
  }

}('ical', function(){

   // Unescape Text re RFC 4.3.11
  var text = function(t){
    t = t || "";
    return (t
      .replace(/\\\,/g, ',')
      .replace(/\\\;/g, ';')
      .replace(/\\[nN]/g, '\n')
      .replace(/\\\\/g, '\\')
    )
  }

  var parseParams = function(p){
    var out = {}
    for (var i = 0; i<p.length; i++){
      if (p[i].indexOf('=') > -1){
        var segs = p[i].split('=');

        out[segs[0]] = parseValue(segs.slice(1).join('='));

      }
    }
    return out || sp
  }

  var parseValue = function(val){
    if ('TRUE' === val)
      return true;

    if ('FALSE' === val)
      return false;

    var number = Number(val);
    if (!isNaN(number))
      return number;

    return val;
  }

  var storeValParam = function (name) {
      return function (val, curr) {
          var current = curr[name];
          if (Array.isArray(current)) {
              current.push(val);
              return curr;
          }

          if (current != null) {
              curr[name] = [current, val];
              return curr;
          }

          curr[name] = val;
          return curr
      }
  }
  
  var storeParam = function (name) {
      return function (val, params, curr) {
          var data;
          if (params && params.length && !(params.length == 1 && params[0] === 'CHARSET=utf-8')) {
              data = { params: parseParams(params), val: text(val) }
          }
          else
              data = text(val)

          return storeValParam(name)(data, curr);
      }
  }

  var addTZ = function (dt, params) {
    var p = parseParams(params);

    if (params && p && dt){
      dt.tz = p.TZID
    }

    return dt
  }

<<<<<<< HEAD
  var typeParam = function(name, typeName) {
    return function(val, params, curr) {
      var ret = 'date-time';
      if (params && params.indexOf('VALUE=DATE') > -1 && params.indexOf('VALUE=DATE-TIME') == -1) {
        ret = 'date';
      }

      return storeValParam(name)(ret, curr);
    }
  }

=======
>>>>>>> 52c1d1c2
  var dateParam = function(name){
      return function (val, params, curr) {

      var newDate = text(val);

      if (params && params.indexOf('VALUE=DATE') > -1 && params.indexOf('VALUE=DATE-TIME') == -1) {
        // Just Date

        var comps = /^(\d{4})(\d{2})(\d{2}).*$/.exec(val);
        if (comps !== null) {
          // No TZ info - assume same timezone as this computer
          newDate = new Date(
            comps[1],
            parseInt(comps[2], 10)-1,
            comps[3]
          );

          newDate = addTZ(newDate, params);

          // Store as string - worst case scenario
          return storeValParam(name)(newDate, curr)
        }
      }


      //typical RFC date-time format
      var comps = /^(\d{4})(\d{2})(\d{2})T(\d{2})(\d{2})(\d{2})(Z)?$/.exec(val);
      if (comps !== null) {
        if (comps[7] == 'Z'){ // GMT
          newDate = new Date(Date.UTC(
            parseInt(comps[1], 10),
            parseInt(comps[2], 10)-1,
            parseInt(comps[3], 10),
            parseInt(comps[4], 10),
            parseInt(comps[5], 10),
            parseInt(comps[6], 10 )
          ));
          // TODO add tz
        } else if (params && params[0] && params[0].indexOf('TZID=') > -1 && params[0].split('=')[1]) {
          var tz = params[0].split('=')[1];
          //lookup tz
          var found = moment.tz.names().filter(function(zone) { return zone === tz; })[0];
          if (found) {
            var zoneDate = moment.tz(val, 'YYYYMMDDTHHmmss', tz);
            newDate = zoneDate.toDate();
          } else {
            //fallback if tz not found
            newDate = new Date(
              parseInt(comps[1], 10),
              parseInt(comps[2], 10)-1,
              parseInt(comps[3], 10),
              parseInt(comps[4], 10),
              parseInt(comps[5], 10),
              parseInt(comps[6], 10)
            );
          }
        } else {
          newDate = new Date(
            parseInt(comps[1], 10),
            parseInt(comps[2], 10)-1,
            parseInt(comps[3], 10),
            parseInt(comps[4], 10),
            parseInt(comps[5], 10),
            parseInt(comps[6], 10)
          );
        }

        newDate = addTZ(newDate, params);
    }


          // Store as string - worst case scenario
      return storeValParam(name)(newDate, curr)
      }
  }


  var geoParam = function(name){
    return function(val, params, curr){
      storeParam(val, params, curr)
      var parts = val.split(';');
      curr[name] = {lat:Number(parts[0]), lon:Number(parts[1])};
      return curr
    }
  }

  var categoriesParam = function (name) {
    var separatorPattern = /\s*,\s*/g;
    return function (val, params, curr) {
      storeParam(val, params, curr)
      if (curr[name] === undefined)
        curr[name] = val ? val.split(separatorPattern) : []
      else
        if (val)
          curr[name] = curr[name].concat(val.split(separatorPattern))
      return curr
    }
  }

  // EXDATE is an entry that represents exceptions to a recurrence rule (ex: "repeat every day except on 7/4").
  // The EXDATE entry itself can also contain a comma-separated list, so we make sure to parse each date out separately.
  // There can also be more than one EXDATE entries in a calendar record.
  // Since there can be multiple dates, we create an array of them.  The index into the array is the ISO string of the date itself, for ease of use.
  // i.e. You can check if ((curr.exdate != undefined) && (curr.exdate[date iso string] != undefined)) to see if a date is an exception.
  // NOTE: This specifically uses date only, and not time.  This is to avoid a few problems:
  //    1. The ISO string with time wouldn't work for "floating dates" (dates without timezones).
  //       ex: "20171225T060000" - this is supposed to mean 6 AM in whatever timezone you're currently in
  //    2. Daylight savings time potentially affects the time you would need to look up
  //    3. Some EXDATE entries in the wild seem to have times different from the recurrence rule, but are still excluded by calendar programs.  Not sure how or why.
  //       These would fail any sort of sane time lookup, because the time literally doesn't match the event.  So we'll ignore time and just use date.
  //       ex: DTSTART:20170814T140000Z
  //             RRULE:FREQ=WEEKLY;WKST=SU;INTERVAL=2;BYDAY=MO,TU
  //             EXDATE:20171219T060000
  //       Even though "T060000" doesn't match or overlap "T1400000Z", it's still supposed to be excluded?  Odd. :(
  // TODO: See if this causes any problems with events that recur multiple times a day.
  var exdateParam = function (name) {
<<<<<<< HEAD
      return function (val, params, curr) {
          var exdate = {};
          dateParam(name)(val, params, exdate);
          curr[name] = curr[name] || {};
          if (exdate[name] instanceof Date) {
              curr[name][exdate[name].toISOString()] = exdate[name];
          }
          else {
              curr[name][exdate[name]] = exdate[name];
          }
          return curr;
      }
=======
    return function (val, params, curr) {
      var separatorPattern = /\s*,\s*/g;
      curr[name] = curr[name] || [];
      var dates = val ? val.split(separatorPattern) : [];
      dates.forEach(function (entry) {
          var exdate = new Array();
          dateParam(name)(entry, params, exdate);

          if (exdate[name])
          {
            if (typeof exdate[name].toISOString === 'function') {
              curr[name][exdate[name].toISOString().substring(0, 10)] = exdate[name];
            } else {
              console.error("No toISOString function in exdate[name]", exdate[name]);
            }
          }
        }
      )
      return curr;
    }
>>>>>>> 52c1d1c2
  }

  // RECURRENCE-ID is the ID of a specific recurrence within a recurrence rule.
  // TODO:  It's also possible for it to have a range, like "THISANDPRIOR", "THISANDFUTURE".  This isn't currently handled.
  var recurrenceParam = function (name) {
      return dateParam(name);
  }

  var addFBType = function (fb, params) {
    var p = parseParams(params);

    if (params && p){
      fb.type = p.FBTYPE || "BUSY"
    }

    return fb;
  }

  var freebusyParam = function (name) {
    return function(val, params, curr){
      var fb = addFBType({}, params);
      curr[name] = curr[name] || []
      curr[name].push(fb);

      storeParam(val, params, fb);

      var parts = val.split('/');

      ['start', 'end'].forEach(function (name, index) {
        dateParam(name)(parts[index], params, fb);
      });

      return curr;
    }
  }

  return {


    objectHandlers : {
      'BEGIN' : function(component, params, curr, stack){
          stack.push(curr)

          return {type:component, params:params}
        }

      , 'END' : function(component, params, curr, stack){
        // prevents the need to search the root of the tree for the VCALENDAR object
        if (component === "VCALENDAR") {
            //scan all high level object in curr and drop all strings
            var key,
                obj;

            for (key in curr) {
                if(curr.hasOwnProperty(key)) {
                   obj = curr[key];
                   if (typeof obj === 'string') {
                       delete curr[key];
                   }
                }
            }

            return curr
        }
<<<<<<< HEAD
=======

        var par = stack.pop()
>>>>>>> 52c1d1c2

        var par = stack.pop()
        if (curr.uid)
        {
        	// If this is the first time we run into this UID, just save it.
        	if (par[curr.uid] === undefined)
            {
            	par[curr.uid] = curr;
            }
            else
            {
                // If we have multiple ical entries with the same UID, it's either going to be a
                // modification to a recurrence (RECURRENCE-ID), and/or a significant modification
                // to the entry (SEQUENCE).

                // TODO: Look into proper sequence logic.

                if (curr.recurrenceid === undefined)
                {
                    // If we have the same UID as an existing record, and it *isn't* a specific recurrence ID,
                    // not quite sure what the correct behaviour should be.  For now, just take the new information
                    // and merge it with the old record by overwriting only the fields that appear in the new record.
                    var key;
                    for (key in curr) {
                    	par[curr.uid][key] = curr[key];
                    }

                }
            }

        	// If we have recurrence-id entries, list them as an array of recurrences keyed off of recurrence-id.
        	// To use - as you're running through the dates of an rrule, you can try looking it up in the recurrences
        	// array.  If it exists, then use the data from the calendar object in the recurrence instead of the parent
        	// for that day.

        	// NOTE:  Sometimes the RECURRENCE-ID record will show up *before* the record with the RRULE entry.  In that
        	// case, what happens is that the RECURRENCE-ID record ends up becoming both the parent record and an entry
        	// in the recurrences array, and then when we process the RRULE entry later it overwrites the appropriate
			// fields in the parent record.

        	if (curr.recurrenceid != null)
        	{

        		// TODO:  Is there ever a case where we have to worry about overwriting an existing entry here?

        		// Create a copy of the current object to save in our recurrences array.  (We *could* just do par = curr,
        		// except for the case that we get the RECURRENCE-ID record before the RRULE record.  In that case, we
        		// would end up with a shared reference that would cause us to overwrite *both* records at the point
				// that we try and fix up the parent record.)
        		var recurrenceObj = new Object();
        		var key;
        		for (key in curr) {
        			recurrenceObj[key] = curr[key];
        		}

        		if (recurrenceObj.recurrences != undefined) {
        			delete recurrenceObj.recurrences;
        		}


				// If we don't have an array to store recurrences in yet, create it.
        		if (par[curr.uid].recurrences === undefined) {
        			par[curr.uid].recurrences = {};
            	}

        		// Save off our cloned recurrence object into the array, keyed by date but not time.
        		// We key by date only to avoid timezone and "floating time" problems (where the time isn't associated with a timezone).
				// TODO: See if this causes a problem with events that have multiple recurrences per day.
                if (typeof curr.recurrenceid.toISOString === 'function') {
                  par[curr.uid].recurrences[curr.recurrenceid.toISOString().substring(0,10)] = recurrenceObj;
                } else {
                  console.error("No toISOString function in curr.recurrenceid", curr.recurrenceid);
                }
            }

        	// One more specific fix - in the case that an RRULE entry shows up after a RECURRENCE-ID entry,
        	// let's make sure to clear the recurrenceid off the parent field.
        	if ((par[curr.uid].rrule != undefined) && (par[curr.uid].recurrenceid != undefined))
            {
        		delete par[curr.uid].recurrenceid;
            }

        }
        else
          par[UUID()] = curr;

        return par
      }

      , 'SUMMARY' : storeParam('summary')
      , 'DESCRIPTION' : storeParam('description')
      , 'URL' : storeParam('url')
      , 'UID' : storeParam('uid')
      , 'LOCATION' : storeParam('location')
      , 'DTSTART' : function(val, params, curr) {
          curr = dateParam('start')(val, params, curr);
          return typeParam('datetype')(val, params, curr);
      }
      , 'DTEND' : dateParam('end')
      , 'EXDATE' : exdateParam('exdate')
      ,' CLASS' : storeParam('class')
      , 'TRANSP' : storeParam('transparency')
      , 'GEO' : geoParam('geo')
      , 'PERCENT-COMPLETE': storeParam('completion')
      , 'COMPLETED': dateParam('completed')
      , 'CATEGORIES': categoriesParam('categories')
      , 'FREEBUSY': freebusyParam('freebusy')
      , 'DTSTAMP': dateParam('dtstamp')
      , 'CREATED': dateParam('created')
      , 'LAST-MODIFIED': dateParam('lastmodified')
      , 'RECURRENCE-ID': recurrenceParam('recurrenceid')

    },


    handleObject : function(name, val, params, ctx, stack, line){
      var self = this

      if(self.objectHandlers[name])
        return self.objectHandlers[name](val, params, ctx, stack, line)

      //handling custom properties
      if(name.match(/X\-[\w\-]+/) && stack.length > 0) {
          //trimming the leading and perform storeParam
          name = name.substring(2);
          return (storeParam(name))(val, params, ctx, stack, line);
      }

      return storeParam(name.toLowerCase())(val, params, ctx);
    },

    parseLines : function(lines, limit, ctx, stack, lastIndex, cb){
      var self = this
      if (!cb && typeof ctx === 'function') {
        cb = ctx;
        ctx = undefined;
      }
      var ctx = ctx || {}
      var stack = stack || []
      var limitCounter = 0;

      var i = lastIndex || 0
      for (var ii = lines.length; i<ii; i++){
        var l = lines[i]
        //Unfold : RFC#3.1
        while (lines[i+1] && /[ \t]/.test(lines[i+1][0])) {
          l += lines[i+1].slice(1)
          i++
        }

        var exp = /([^":;]+)((?:;(?:[^":;]+)(?:=(?:(?:"[^"]*")|(?:[^":;]+))))*):(.*)/;
        var kv = l.match(exp);

        if (kv === null) {
          // Invalid line - must have k&v
          continue;
        }
        kv = kv.slice(1);

        var value = kv[kv.length - 1]
          , name = kv[0]
          , params = kv[1]?kv[1].split(';').slice(1):[]

        ctx = self.handleObject(name, value, params, ctx, stack, l) || {}
        if (++limitCounter > limit) {
          break;
        }
      }

      if (i >= lines.length) {
        // type and params are added to the list of items, get rid of them.
        delete ctx.type;
        delete ctx.params;
      }

      if (cb) {
          if (i < lines.length) {
            setImmediate(function() {
                self.parseLines(lines, limit, ctx, stack, i+1, cb);
            });
          }
          else {
            setImmediate(function() {
              cb(null, ctx);
            });
          }
      }
      else {
        return ctx
      }

   },

    parseICS : function(str,cb){
      var self = this
      var lines = str.split(/\r?\n/)
      var ctx;

      if (cb) { // asynchronous execution
        self.parseLines(lines, 2000, cb);
      }
      else { // synchronous execution
        ctx = self.parseLines(lines, lines.length);
        return ctx;
      }
    }

  }
}))<|MERGE_RESOLUTION|>--- conflicted
+++ resolved
@@ -99,7 +99,6 @@
     return dt
   }
 
-<<<<<<< HEAD
   var typeParam = function(name, typeName) {
     return function(val, params, curr) {
       var ret = 'date-time';
@@ -111,8 +110,6 @@
     }
   }
 
-=======
->>>>>>> 52c1d1c2
   var dateParam = function(name){
       return function (val, params, curr) {
 
@@ -229,20 +226,6 @@
   //       Even though "T060000" doesn't match or overlap "T1400000Z", it's still supposed to be excluded?  Odd. :(
   // TODO: See if this causes any problems with events that recur multiple times a day.
   var exdateParam = function (name) {
-<<<<<<< HEAD
-      return function (val, params, curr) {
-          var exdate = {};
-          dateParam(name)(val, params, exdate);
-          curr[name] = curr[name] || {};
-          if (exdate[name] instanceof Date) {
-              curr[name][exdate[name].toISOString()] = exdate[name];
-          }
-          else {
-              curr[name][exdate[name]] = exdate[name];
-          }
-          return curr;
-      }
-=======
     return function (val, params, curr) {
       var separatorPattern = /\s*,\s*/g;
       curr[name] = curr[name] || [];
@@ -263,7 +246,6 @@
       )
       return curr;
     }
->>>>>>> 52c1d1c2
   }
 
   // RECURRENCE-ID is the ID of a specific recurrence within a recurrence rule.
@@ -328,13 +310,9 @@
 
             return curr
         }
-<<<<<<< HEAD
-=======
 
         var par = stack.pop()
->>>>>>> 52c1d1c2
-
-        var par = stack.pop()
+
         if (curr.uid)
         {
         	// If this is the first time we run into this UID, just save it.
