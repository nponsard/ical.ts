--- conflicted
+++ resolved
@@ -75,7 +75,6 @@
       }
   }
 
-<<<<<<< HEAD
   var storeParam = function (name) {
       return function (val, params, curr) {
           var data;
@@ -92,7 +91,7 @@
   var addTZ = function (dt, params) {
     var p = parseParams(params);
 
-    if (params && p){
+    if (params && p && dt){
       dt.tz = p.TZID
     }
 
@@ -105,66 +104,27 @@
 
       var newDate = text(val);
 
-=======
-      return curr
-    }
-  };
-
-  var addTZ = function(dateObj, params){
-    var p = parseParams(params);
-
-    if (params && p && dateObj){
-      dateObj.tz = p.TZID
-    }
-
-    return dateObj;
-  };
-
-  /**
-   * Convert a date string from ICS format into a native Date object
-   * @param {string} val - The ICS string to be parsed
-   * @param {array} params
-   * @param {object} curr - The current Object that we're building
-   * @return {object} The Javascript date object
-   */
-  function parseDate(val, params, curr) {
-    var objToReturn = val;
->>>>>>> 1aab4370
-
-    if (params && params[0] === "VALUE=DATE") {
-      // Just Date
-
-<<<<<<< HEAD
+
+      if (params && params[0] === "VALUE=DATE") {
+        // Just Date
+
         var comps = /^(\d{4})(\d{2})(\d{2})$/.exec(val);
         if (comps !== null) {
           // No TZ info - assume same timezone as this computer
           newDate = new Date(
             comps[1],
-=======
-      var comps = /^(\d{4})(\d{2})(\d{2})$/.exec(val);
-      if (comps !== null) {
-        // No TZ info - assume same timezone as this computer
-        objToReturn = new Date(
-          comps[1],
->>>>>>> 1aab4370
             parseInt(comps[2], 10)-1,
-          comps[3]
-        );
-
-<<<<<<< HEAD
+            comps[3]
+          );
+
           newDate = addTZ(newDate, params);
 
           // Store as string - worst case scenario
           return storeValParam(name)(newDate, curr)
         }
-=======
-        return addTZ(objToReturn, params);
->>>>>>> 1aab4370
-      }
-    }
-
-
-<<<<<<< HEAD
+      }
+
+
       //typical RFC date-time format
       var comps = /^(\d{4})(\d{2})(\d{2})T(\d{2})(\d{2})(\d{2})(Z)?$/.exec(val);
       if (comps !== null) {
@@ -190,44 +150,6 @@
         }
 
         newDate = addTZ(newDate, params);
-=======
-    //typical RFC date-time format
-    var comps = /^(\d{4})(\d{2})(\d{2})T(\d{2})(\d{2})(\d{2})(Z)?$/.exec(val);
-    if (comps !== null) {
-      if (comps[7] == 'Z'){ // GMT
-        return new Date(Date.UTC(
-          parseInt(comps[1], 10),
-            parseInt(comps[2], 10)-1,
-          parseInt(comps[3], 10),
-          parseInt(comps[4], 10),
-          parseInt(comps[5], 10),
-          parseInt(comps[6], 10 )
-        ));
-        // TODO add tz
-      } else {
-        return new Date(
-          parseInt(comps[1], 10),
-            parseInt(comps[2], 10)-1,
-          parseInt(comps[3], 10),
-          parseInt(comps[4], 10),
-          parseInt(comps[5], 10),
-          parseInt(comps[6], 10)
-        );
-      }
-    }
-
-    // date format (no time)
-    comps = /^(\d{4})(\d{2})(\d{2})$/.exec(val);
-    if (comps !== null) {
-      // No TZ info - assume same timezone as this computer
-      objToReturn = new Date(
-        comps[1],
-        parseInt(comps[2], 10)-1,
-        comps[3]
-      );
-
-      return addTZ(objToReturn, params);
->>>>>>> 1aab4370
     }
 
 
@@ -236,32 +158,6 @@
       }
   }
 
-  var dateParam = function(name){
-    return function(val, params, curr){
-      var dateObj = parseDate(val, params, curr);
-      dateObj = addTZ(dateObj, params);
-      if (dateObj) {
-        curr[name] = dateObj;
-      } else {
-        // Store as string - worst case scenario
-        storeParam(name)(val, undefined, curr);
-      }
-      return curr;
-    }
-  };
-
-  var dateParamArray = function(name) {
-    return function(date, params, curr) {
-      // initialize
-      curr[name] = curr[name] || [];
-      // load date
-      var dateObj = parseDate(date, params, curr);
-      dateObj = addTZ(dateObj, params);
-      curr[name].push(dateObj);
-      return curr;
-    }
-
-  };
 
   var geoParam = function(name){
     return function(val, params, curr){
@@ -363,8 +259,6 @@
         }
         
         var par = stack.pop()
-<<<<<<< HEAD
-
         if (curr.uid)
         {
         	// If this is the first time we run into this UID, just save it.
@@ -441,10 +335,7 @@
 
         }
         else
-          par[Math.random()*100000] = curr  // Randomly assign ID : TODO - use true GUID
-=======
-        par[UUID.v4()] = curr;
->>>>>>> 1aab4370
+          par[UUID.v4()] = curr;
 
         return par
       }
@@ -463,17 +354,12 @@
       , 'COMPLETED': dateParam('completed')
       , 'CATEGORIES': categoriesParam('categories')
       , 'FREEBUSY': freebusyParam('freebusy')
-<<<<<<< HEAD
       , 'DTSTAMP': dateParam('dtstamp')
       , 'EXDATE': exdateParam('exdate')
       , 'CREATED': dateParam('created')
       , 'LAST-MODIFIED': dateParam('lastmodified')
       , 'RECURRENCE-ID': recurrenceParam('recurrenceid')
 
-=======
-      , 'EXDATE': dateParamArray('exdate')
-      , 'RECURRENCE-ID': storeParam('recurrenceId')
->>>>>>> 1aab4370
     },
 
 
