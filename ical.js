--- conflicted
+++ resolved
@@ -1,4 +1,3 @@
-<<<<<<< HEAD
 (function(name, definition) {
 
 /****************
@@ -34,9 +33,9 @@
     for (var i = 0; i<p.length; i++){
       if (p[i].indexOf('=') > -1){
         var segs = p[i].split('=');
-        
+
         out[segs[0]] = parseValue(segs.slice(1).join('='));
-        
+
       }
     }
     return out || sp
@@ -45,7 +44,7 @@
   var parseValue = function(val){
     if ('TRUE' === val)
       return true;
-    
+
     if ('FALSE' === val)
       return false;
 
@@ -96,7 +95,6 @@
 
     return dt
   }
-
 
   var dateParam = function(name){
       return function (val, params, curr) {
@@ -157,434 +155,6 @@
       }
   }
 
-
-  var geoParam = function(name){
-    return function(val, params, curr){
-      storeParam(val, params, curr)
-      var parts = val.split(';');
-      curr[name] = {lat:Number(parts[0]), lon:Number(parts[1])};
-      return curr
-    }
-  }
-
-  var categoriesParam = function (name) {
-    var separatorPattern = /\s*,\s*/g;
-    return function (val, params, curr) {
-      storeParam(val, params, curr)
-      if (curr[name] === undefined)
-        curr[name] = val ? val.split(separatorPattern) : []
-      else
-        if (val)
-          curr[name] = curr[name].concat(val.split(separatorPattern))
-      return curr
-    }
-  }
-
-  // EXDATE is an entry that represents exceptions to a recurrence rule (ex: "repeat every day except on 7/4").
-  // There can be more than one of these in a calendar record, so we create an array of them.
-  // The index into the array is the ISO string of the date itself, for ease of use.
-  // i.e. You can check if ((curr.exdate != undefined) && (curr.exdate[date iso string] != undefined)) to see if a date is an exception.
-  var exdateParam = function (name) {
-      return function (val, params, curr) {
-          var exdate = new Array();
-          dateParam(name)(val, params, exdate);
-          if (typeof exdate[name].toISOString === 'function') {
-              curr[name] = curr[name] || [];
-              curr[name][exdate[name].toISOString()] = exdate[name];
-              return curr;
-          } else {
-              console.error("No toISOString function in exdate[name]", exdate[name]);
-          }
-      }
-  }
-
-  // RECURRENCE-ID is the ID of a specific recurrence within a recurrence rule.
-  // TODO:  It's also possible for it to have a range, like "THISANDPRIOR", "THISANDFUTURE".  This isn't currently handled.
-  var recurrenceParam = function (name) {
-      return dateParam(name);
-  }
-
-  var addFBType = function (fb, params) {
-    var p = parseParams(params);
-
-    if (params && p){
-      fb.type = p.FBTYPE || "BUSY"
-    }
-
-    return fb;
-  }
-
-  var freebusyParam = function (name) {
-    return function(val, params, curr){
-      var fb = addFBType({}, params);
-      curr[name] = curr[name] || []
-      curr[name].push(fb);
-
-      storeParam(val, params, fb);
-
-      var parts = val.split('/');
-
-      ['start', 'end'].forEach(function (name, index) {
-        dateParam(name)(parts[index], params, fb);
-      });
-
-      return curr;
-    }
-  }
-
-  return {
-
-
-    objectHandlers : {
-      'BEGIN' : function(component, params, curr, stack){
-          stack.push(curr)
-
-          return {type:component, params:params}
-        }
-
-      , 'END' : function(component, params, curr, stack){
-        // prevents the need to search the root of the tree for the VCALENDAR object
-        if (component === "VCALENDAR") {
-            //scan all high level object in curr and drop all strings
-            var key,
-                obj;
-            
-            for (key in curr) {
-                if(curr.hasOwnProperty(key)) {
-                   obj = curr[key];
-                   if (typeof obj === 'string') {
-                       delete curr[key];
-                   }
-                }
-            }
-            
-            return curr
-        }
-        
-        var par = stack.pop()
-
-        if (curr.uid)
-        {
-        	// If this is the first time we run into this UID, just save it.
-        	if (par[curr.uid] === undefined)
-            {
-            	par[curr.uid] = curr;
-            }
-            else
-            {
-                // If we have multiple ical entries with the same UID, it's either going to be a
-                // modification to a recurrence (RECURRENCE-ID), and/or a significant modification
-                // to the entry (SEQUENCE).
-
-                // TODO: Look into proper sequence logic.
-
-                if (curr.recurrenceid === undefined)
-                {
-                    // If we have the same UID as an existing record, and it *isn't* a specific recurrence ID,
-                    // not quite sure what the correct behaviour should be.  For now, just take the new information
-                    // and merge it with the old record by overwriting only the fields that appear in the new record.
-                    var key;
-                    for (key in curr) {
-                    	par[curr.uid][key] = curr[key];
-                    }
-
-                }
-            }
-
-        	// If we have recurrence-id entries, list them as an array of recurrences keyed off of recurrence-id.
-        	// To use - as you're running through the dates of an rrule, you can try looking it up in the recurrences
-        	// array.  If it exists, then use the data from the calendar object in the recurrence instead of the parent
-        	// for that day.
-
-        	// NOTE:  Sometimes the RECURRENCE-ID record will show up *before* the record with the RRULE entry.  In that
-        	// case, what happens is that the RECURRENCE-ID record ends up becoming both the parent record and an entry
-        	// in the recurrences array, and then when we process the RRULE entry later it overwrites the appropriate
-			// fields in the parent record.
-
-        	if (curr.recurrenceid != null)
-        	{
-
-        		// TODO:  Is there ever a case where we have to worry about overwriting an existing entry here?
-
-        		// Create a copy of the current object to save in our recurrences array.  (We *could* just do par = curr,
-        		// except for the case that we get the RECURRENCE-ID record before the RRULE record.  In that case, we 
-        		// would end up with a shared reference that would cause us to overwrite *both* records at the point
-				// that we try and fix up the parent record.)
-        		var recurrenceObj = new Object();
-        		var key;
-        		for (key in curr) {
-        			recurrenceObj[key] = curr[key];
-        		}
-
-        		if (recurrenceObj.recurrences != undefined) {
-        			delete recurrenceObj.recurrences;
-        		}
-
-
-				// If we don't have an array to store recurrences in yet, create it.
-        		if (par[curr.uid].recurrences === undefined) {
-        			par[curr.uid].recurrences = new Array();
-            	}
-
-				// Save off our cloned recurrence object into the array, keyed by date.
-                if (typeof curr.recurrenceid.toISOString === 'function') {
-                    par[curr.uid].recurrences[curr.recurrenceid.toISOString()] = recurrenceObj;
-                } else {
-        		    console.error("No toISOString function in curr.recurrenceid", curr.recurrenceid);
-                }
-            }
-
-        	// One more specific fix - in the case that an RRULE entry shows up after a RECURRENCE-ID entry,
-        	// let's make sure to clear the recurrenceid off the parent field.
-        	if ((par[curr.uid].rrule != undefined) && (par[curr.uid].recurrenceid != undefined))
-            {
-        		delete par[curr.uid].recurrenceid;
-            }
-
-        }
-        else
-          par[Math.random()*100000] = curr  // Randomly assign ID : TODO - use true GUID
-
-        return par
-      }
-
-      , 'SUMMARY' : storeParam('summary')
-      , 'DESCRIPTION' : storeParam('description')
-      , 'URL' : storeParam('url')
-      , 'UID' : storeParam('uid')
-      , 'LOCATION' : storeParam('location')
-      , 'DTSTART' : dateParam('start')
-      , 'DTEND' : dateParam('end')
-      ,' CLASS' : storeParam('class')
-      , 'TRANSP' : storeParam('transparency')
-      , 'GEO' : geoParam('geo')
-      , 'PERCENT-COMPLETE': storeParam('completion')
-      , 'COMPLETED': dateParam('completed')
-      , 'CATEGORIES': categoriesParam('categories')
-      , 'FREEBUSY': freebusyParam('freebusy')
-      , 'DTSTAMP': dateParam('dtstamp')
-      , 'EXDATE': exdateParam('exdate')
-      , 'CREATED': dateParam('created')
-      , 'LAST-MODIFIED': dateParam('lastmodified')
-      , 'RECURRENCE-ID': recurrenceParam('recurrenceid')
-
-    },
-
-
-    handleObject : function(name, val, params, ctx, stack, line){
-      var self = this
-
-      if(self.objectHandlers[name])
-        return self.objectHandlers[name](val, params, ctx, stack, line)
-
-      //handling custom properties
-      if(name.match(/X\-[\w\-]+/) && stack.length > 0) {
-          //trimming the leading and perform storeParam
-          name = name.substring(2);
-          return (storeParam(name))(val, params, ctx, stack, line);
-      }
-      
-      return storeParam(name.toLowerCase())(val, params, ctx);
-    },
-
-
-    parseICS : function(str){
-      var self = this
-      var lines = str.split(/\r?\n/)
-      var ctx = {}
-      var stack = []
-
-      for (var i = 0, ii = lines.length, l = lines[0]; i<ii; i++, l=lines[i]){
-        //Unfold : RFC#3.1
-        while (lines[i+1] && /[ \t]/.test(lines[i+1][0])) {
-          l += lines[i+1].slice(1)
-          i += 1
-        }
-
-        var kv = l.split(":")
-
-        if (kv.length < 2){
-          // Invalid line - must have k&v
-          continue;
-        }
-
-        // Although the spec says that vals with colons should be quote wrapped
-        // in practise nobody does, so we assume further colons are part of the
-        // val
-        var value = kv.slice(1).join(":")
-          , kp = kv[0].split(";")
-          , name = kp[0]
-          , params = kp.slice(1)
-
-        ctx = self.handleObject(name, value, params, ctx, stack, l) || {}
-      }
-
-       // type and params are added to the list of items, get rid of them.
-       delete ctx.type
-       delete ctx.params
-
-       return ctx
-    }
-
-  }
-}))
-=======
-(function(name, definition) {
-
-/****************
- *  A tolerant, minimal icalendar parser
- *  (http://tools.ietf.org/html/rfc5545)
- *
- *  <peterbraden@peterbraden.co.uk>
- * **************/
-
-  if (typeof module !== 'undefined') {
-    module.exports = definition();
-  } else if (typeof define === 'function' && typeof define.amd === 'object'){
-    define(definition);
-  } else {
-    this[name] = definition();
-  }
-
-}('ical', function(){
-
-   // Unescape Text re RFC 4.3.11
-  var text = function(t){
-    t = t || "";
-    return (t
-      .replace(/\\\,/g, ',')
-      .replace(/\\\;/g, ';')
-      .replace(/\\[nN]/g, '\n')
-      .replace(/\\\\/g, '\\')
-    )
-  }
-
-  var parseParams = function(p){
-    var out = {}
-    for (var i = 0; i<p.length; i++){
-      if (p[i].indexOf('=') > -1){
-        var segs = p[i].split('=');
-        
-        out[segs[0]] = parseValue(segs.slice(1).join('='));
-        
-      }
-    }
-    return out || sp
-  }
-
-  var parseValue = function(val){
-    if ('TRUE' === val)
-      return true;
-    
-    if ('FALSE' === val)
-      return false;
-
-    var number = Number(val);
-    if (!isNaN(number))
-      return number;
-
-    return val;
-  }
-
-  var storeValParam = function (name) {
-      return function (val, curr) {
-          var current = curr[name];
-          if (Array.isArray(current)) {
-              current.push(val);
-              return curr;
-          }
-
-          if (current != null) {
-              curr[name] = [current, val];
-              return curr;
-          }
-
-          curr[name] = val;
-          return curr
-      }
-  }
-
-  var storeParam = function (name) {
-      return function (val, params, curr) {
-          var data;
-          if (params && params.length && !(params.length == 1 && params[0] === 'CHARSET=utf-8')) {
-              data = { params: parseParams(params), val: text(val) }
-          }
-          else
-              data = text(val)
-
-          return storeValParam(name)(data, curr);
-      }
-  }
-
-  var addTZ = function (dt, params) {
-    var p = parseParams(params);
-
-    if (params && p){
-      dt.tz = p.TZID
-    }
-
-    return dt
-  }
-
-  var dateParam = function(name){
-      return function (val, params, curr) {
-
-      var newDate = text(val);
-
-
-      if (params && params[0] === "VALUE=DATE") {
-        // Just Date
-
-        var comps = /^(\d{4})(\d{2})(\d{2})$/.exec(val);
-        if (comps !== null) {
-          // No TZ info - assume same timezone as this computer
-          newDate = new Date(
-            comps[1],
-            parseInt(comps[2], 10)-1,
-            comps[3]
-          );
-
-          newDate = addTZ(newDate, params);
-
-          // Store as string - worst case scenario
-          return storeValParam(name)(newDate, curr)
-        }
-      }
-
-
-      //typical RFC date-time format
-      var comps = /^(\d{4})(\d{2})(\d{2})T(\d{2})(\d{2})(\d{2})(Z)?$/.exec(val);
-      if (comps !== null) {
-        if (comps[7] == 'Z'){ // GMT
-          newDate = new Date(Date.UTC(
-            parseInt(comps[1], 10),
-            parseInt(comps[2], 10)-1,
-            parseInt(comps[3], 10),
-            parseInt(comps[4], 10),
-            parseInt(comps[5], 10),
-            parseInt(comps[6], 10 )
-          ));
-          // TODO add tz
-        } else {
-          newDate = new Date(
-            parseInt(comps[1], 10),
-            parseInt(comps[2], 10)-1,
-            parseInt(comps[3], 10),
-            parseInt(comps[4], 10),
-            parseInt(comps[5], 10),
-            parseInt(comps[6], 10)
-          );
-        }
-
-        newDate = addTZ(newDate, params);
-    }
-
-
-          // Store as string - worst case scenario
-      return storeValParam(name)(newDate, curr)
-      }
-  }
 
   var geoParam = function(name){
     return function(val, params, curr){
@@ -635,7 +205,11 @@
 
           if (exdate[name])
           {
-            curr[name][exdate[name].toISOString().substring(0, 10)] = exdate[name];
+            if (typeof exdate[name].toISOString === 'function') {
+              curr[name][exdate[name].toISOString().substring(0, 10)] = exdate[name];
+            } else {
+              console.error("No toISOString function in exdate[name]", exdate[name]);
+            }
           }
         }
       )
@@ -693,7 +267,7 @@
             //scan all high level object in curr and drop all strings
             var key,
                 obj;
-            
+
             for (key in curr) {
                 if(curr.hasOwnProperty(key)) {
                    obj = curr[key];
@@ -702,10 +276,10 @@
                    }
                 }
             }
-            
+
             return curr
         }
-        
+
         var par = stack.pop()
 
         if (curr.uid)
@@ -752,7 +326,7 @@
         		// TODO:  Is there ever a case where we have to worry about overwriting an existing entry here?
 
         		// Create a copy of the current object to save in our recurrences array.  (We *could* just do par = curr,
-        		// except for the case that we get the RECURRENCE-ID record before the RRULE record.  In that case, we 
+        		// except for the case that we get the RECURRENCE-ID record before the RRULE record.  In that case, we
         		// would end up with a shared reference that would cause us to overwrite *both* records at the point
 				// that we try and fix up the parent record.)
         		var recurrenceObj = new Object();
@@ -774,7 +348,11 @@
         		// Save off our cloned recurrence object into the array, keyed by date but not time.
         		// We key by date only to avoid timezone and "floating time" problems (where the time isn't associated with a timezone).
 				// TODO: See if this causes a problem with events that have multiple recurrences per day.
-        		par[curr.uid].recurrences[curr.recurrenceid.toISOString().substring(0,10)] = recurrenceObj;
+                if (typeof curr.recurrenceid.toISOString === 'function') {
+                  par[curr.uid].recurrences[curr.recurrenceid.toISOString().substring(0,10)] = recurrenceObj;
+                } else {
+                  console.error("No toISOString function in curr.recurrenceid", curr.recurrenceid);
+                }
             }
 
         	// One more specific fix - in the case that an RRULE entry shows up after a RECURRENCE-ID entry,
@@ -826,7 +404,7 @@
           name = name.substring(2);
           return (storeParam(name))(val, params, ctx, stack, line);
       }
-      
+
       return storeParam(name.toLowerCase())(val, params, ctx);
     },
 
@@ -870,5 +448,4 @@
     }
 
   }
-}))
->>>>>>> cf553dfe
+}))