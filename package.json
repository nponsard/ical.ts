{
  "name": "node-ical",
  "version": "0.7.0",
  "main": "index.js",
  "description": "A minimal icalendar/ics parser for nodejs",
  "keywords": [
    "ical",
    "ics",
    "calendar",
    "nodejs"
  ],
  "homepage": "https://github.com/jens-maus/node-ical",
  "author": "Jens Maus <mail@jens-maus.de>",
  "license": "Apache-2.0",
  "repository": {
    "type": "git",
    "url": "git://github.com/jens-maus/node-ical.git"
  },
  "dependencies": {
<<<<<<< HEAD
    "request": "^2.87.0",
    "rrule": "^2.2.9",
    "uuid": "^3.2.1"
  },
  "devDependencies": {
    "vows": "0.8.1",
=======
    "request": "^2.88.0",
    "rrule": "2.4.1"
  },
  "devDependencies": {
    "vows": "0.8.2",
>>>>>>> 777755de
    "underscore": "1.9.1"
  },
  "scripts": {
    "test": "./node_modules/vows/bin/vows ./test/test.js && ./node_modules/vows/bin/vows ./test/testAsync.js"
  }
}<|MERGE_RESOLUTION|>--- conflicted
+++ resolved
@@ -1,6 +1,6 @@
 {
   "name": "node-ical",
-  "version": "0.7.0",
+  "version": "0.8.0",
   "main": "index.js",
   "description": "A minimal icalendar/ics parser for nodejs",
   "keywords": [
@@ -17,21 +17,16 @@
     "url": "git://github.com/jens-maus/node-ical.git"
   },
   "dependencies": {
-<<<<<<< HEAD
-    "request": "^2.87.0",
-    "rrule": "^2.2.9",
-    "uuid": "^3.2.1"
-  },
-  "devDependencies": {
-    "vows": "0.8.1",
-=======
     "request": "^2.88.0",
-    "rrule": "2.4.1"
+    "rrule": "^2.5.6",
+    "uuid": "^3.3.2"
   },
   "devDependencies": {
     "vows": "0.8.2",
->>>>>>> 777755de
-    "underscore": "1.9.1"
+    "underscore": "1.9.1",
+    "request": "^2.88.0",
+    "rrule": "^2.5.6",
+    "uuid": "^3.3.2"
   },
   "scripts": {
     "test": "./node_modules/vows/bin/vows ./test/test.js && ./node_modules/vows/bin/vows ./test/testAsync.js"
