{
  "name": "node-ical",
  "version": "0.11.0",
  "main": "node-ical.js",
  "types": "node-ical.d.ts",
  "description": "NodeJS class for parsing iCalendar/ICS files",
  "keywords": [
    "ical",
    "ics",
    "calendar",
    "nodejs"
  ],
  "homepage": "https://github.com/jens-maus/node-ical",
  "author": "Jens Maus <mail@jens-maus.de>",
  "license": "Apache-2.0",
  "repository": {
    "type": "git",
    "url": "git://github.com/jens-maus/node-ical.git"
  },
  "dependencies": {
    "moment-timezone": "^0.5.28",
    "request": "^2.88.0",
<<<<<<< HEAD
    "rrule": "^2.5.6",
    "uuid": "^3.4.0"
=======
    "rrule": "^2.6.4",
    "uuid": "^3.3.2"
>>>>>>> 5299680a
  },
  "devDependencies": {
    "@types/request": "^2.48.3",
    "diff": ">=3.5.0",
    "eslint": "^6.8.0",
    "eslint-config-prettier": "^6.3.0",
    "eslint-plugin-import": "^2.18.2",
    "eslint-plugin-prettier": "^3.1.1",
    "prettier": "^1.19.1",
    "underscore": "1.9.1",
    "vows": "^0.8.2"
  },
  "xo": {
    "space": 2
  },
  "pre-commit": [
    "lintfix"
  ],
  "scripts": {
    "test": "xo; vows test/test.js && vows test/testAsync.js && printf \"\\n\"",
    "lint": "eslint *.js test/*.js",
    "fix": "eslint --fix *.js test/*.js",
    "format-check": "prettier --config .prettierrc.js --check *.js test/*.js",
    "format": "prettier --config .prettierrc.js --write *.js test/*.js",
    "precommit": "npm run format && npm run fix"
  },
  "readmeFilename": "README.md"
}<|MERGE_RESOLUTION|>--- conflicted
+++ resolved
@@ -20,13 +20,10 @@
   "dependencies": {
     "moment-timezone": "^0.5.28",
     "request": "^2.88.0",
-<<<<<<< HEAD
-    "rrule": "^2.5.6",
+    "rrule": "^2.6.4",
     "uuid": "^3.4.0"
-=======
     "rrule": "^2.6.4",
     "uuid": "^3.3.2"
->>>>>>> 5299680a
   },
   "devDependencies": {
     "@types/request": "^2.48.3",
