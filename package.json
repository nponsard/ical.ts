--- conflicted
+++ resolved
@@ -15,14 +15,9 @@
     "url": "git://github.com/peterbraden/ical.js.git"
   },
   "dependencies": {
-<<<<<<< HEAD
     "node-uuid": "^1.4.1",
-    "request": "",
     "rrule": "2.1.0"
-=======
-    "request": "2.40.0",
-    "rrule": "2.0.0"
->>>>>>> 4009cd21
+    "request": "2.40.0"
   },
   "devDependencies": {
     "vows": "0.7.0",
