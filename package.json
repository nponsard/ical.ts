--- conflicted
+++ resolved
@@ -9,27 +9,17 @@
     "calendar",
     "nodejs"
   ],
-<<<<<<< HEAD
   "homepage": "https://github.com/jens-maus/node-ical",
   "author": "Jens Maus <mail@jens-maus.de>",
-=======
-  "homepage": "https://github.com/peterbraden/ical.js",
-  "author": "Peter Braden <peterbraden@peterbraden.co.uk> (peterbraden.co.uk)",
   "license": "Apache-2.0",
->>>>>>> f3e4a644
   "repository": {
     "type": "git",
     "url": "git://github.com/jens-maus/node-ical.git"
   },
   "dependencies": {
-<<<<<<< HEAD
-    "request": "2.75.0",
+    "request": "^2.81.0",
     "rrule": "2.1.0",
     "node-uuid": "^1.4.1"
-=======
-    "request": "^2.81.0",
-    "rrule": "2.1.0"
->>>>>>> f3e4a644
   },
   "devDependencies": {
     "vows": "0.7.0",
