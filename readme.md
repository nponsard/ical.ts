--- conflicted
+++ resolved
@@ -34,33 +34,6 @@
 
 ## Example 1 - Print list of upcoming node conferences (see example.js)
 ```javascript
-<<<<<<< HEAD
-    var ical = require('ical')
-  , months = ['Jan', 'Feb', 'Mar', 'Apr', 'May', 'Jun', 'Jul', 'Aug', 'Sep', 'Oct', 'Nov', 'Dec']
-
-    ical.fromURL('http://lanyrd.com/topics/nodejs/nodejs.ics', {}, function(err, data) {
-      for (var k in data){
-        if (data.hasOwnProperty(k)) {
-          var ev = data[k]
-          console.log("Conference",
-            ev.summary,
-            'is in',
-            ev.location,
-            'on the', ev.start.getDate(), 'of', months[ev.start.getMonth()]);
-        }
-      }
-    });
-```
-
-## Recurrences and Exceptions ##
-Calendar events with recurrence rules can be significantly more complicated to handle correctly.  There are three parts to handling them:
-
- 1. rrule - the recurrence rule specifying the pattern of recurring dates and times for the event.
- 2. recurrences - an optional array of event data that can override specific occurrences of the event.
- 3. exdate - an optional array of dates that should be excluded from the recurrence pattern.
-
-See example_rrule.js for an example of handling recurring calendar events.
-=======
 'use strict';
 
 const ical = require('ical');
@@ -78,4 +51,12 @@
 	}
 });
 ```
->>>>>>> 5999c24f
+
+## Recurrences and Exceptions ##
+Calendar events with recurrence rules can be significantly more complicated to handle correctly.  There are three parts to handling them:
+
+ 1. rrule - the recurrence rule specifying the pattern of recurring dates and times for the event.
+ 2. recurrences - an optional array of event data that can override specific occurrences of the event.
+ 3. exdate - an optional array of dates that should be excluded from the recurrence pattern.
+
+See example_rrule.js for an example of handling recurring calendar events.