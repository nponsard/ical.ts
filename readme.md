--- conflicted
+++ resolved
@@ -1,116 +1,62 @@
-<<<<<<< HEAD
-# ical.js #
-(Formerly node-ical)
-
-[![Build Status](https://travis-ci.org/peterbraden/ical.js.png)](https://travis-ci.org/peterbraden/ical.js)
-
-A tolerant, minimal icalendar parser for javascript/node
-(http://tools.ietf.org/html/rfc5545)
-
-
-## Install - Node.js ##
-
-ical.js is availble on npm:
-
-    npm install ical
-
-
-
-## API ##
-
-    ical.parseICS(str)
-
-Parses a string with an ICS File
-
-    var data = ical.parseFile(filename)
-    
-Reads in the specified iCal file, parses it and returns the parsed data
-
-    ical.fromURL(url, options, function(err, data) {} )
-
-Use the request library to fetch the specified URL (```opts``` gets passed on to the ```request()``` call), and call the function with the result (either an error or the data).
-
-
-
-## Example 1 - Print list of upcoming node conferences (see example.js)
-```javascript
-    var ical = require('ical')
-  , months = ['Jan', 'Feb', 'Mar', 'Apr', 'May', 'Jun', 'Jul', 'Aug', 'Sep', 'Oct', 'Nov', 'Dec']
-
-    ical.fromURL('http://lanyrd.com/topics/nodejs/nodejs.ics', {}, function(err, data) {
-      for (var k in data){
-        if (data.hasOwnProperty(k)) {
-          var ev = data[k]
-          console.log("Conference",
-            ev.summary,
-            'is in',
-            ev.location,
-            'on the', ev.start.getDate(), 'of', months[ev.start.getMonth()]);
-        }
-      }
-    });
-```
-## Recurrences and Exceptions ##
-Calendar events with recurrence rules can be significantly more complicated to handle correctly.  There are three parts to handling them:
-
- 1. rrule - the recurrence rule specifying the pattern of recurring dates and times for the event.
- 2. recurrences - an optional array of event data that can override specific occurrences of the event.
- 3. exdate - an optional array of dates that should be excluded from the recurrence pattern.
-
-See example_rrule.js for an example of handling recurring calendar events.
-=======
-# ical.js #
-(Formerly node-ical)
-
-[![Build Status](https://travis-ci.org/peterbraden/ical.js.png)](https://travis-ci.org/peterbraden/ical.js)
-
-A tolerant, minimal icalendar parser for javascript/node
-(http://tools.ietf.org/html/rfc5545)
-
-<a target='_blank' rel='nofollow' href='https://app.codesponsor.io/link/EQ7CNg8Bk6jMVXt4GPMe3bMH/peterbraden/ical.js'>
-  <img alt='Sponsor' width='888' height='68' src='https://app.codesponsor.io/embed/EQ7CNg8Bk6jMVXt4GPMe3bMH/peterbraden/ical.js.svg' />
-</a>
-
-## Install - Node.js ##
-
-ical.js is availble on npm:
-
-    npm install ical
-
-
-
-## API ##
-
-    ical.parseICS(str)
-
-Parses a string with an ICS File
-
-    var data = ical.parseFile(filename)
-    
-Reads in the specified iCal file, parses it and returns the parsed data
-
-    ical.fromURL(url, options, function(err, data) {} )
-
-Use the request library to fetch the specified URL (```opts``` gets passed on to the ```request()``` call), and call the function with the result (either an error or the data).
-
-
-
-## Example 1 - Print list of upcoming node conferences (see example.js)
-```javascript
-    var ical = require('ical')
-  , months = ['Jan', 'Feb', 'Mar', 'Apr', 'May', 'Jun', 'Jul', 'Aug', 'Sep', 'Oct', 'Nov', 'Dec']
-
-    ical.fromURL('http://lanyrd.com/topics/nodejs/nodejs.ics', {}, function(err, data) {
-      for (var k in data){
-        if (data.hasOwnProperty(k)) {
-          var ev = data[k]
-          console.log("Conference",
-            ev.summary,
-            'is in',
-            ev.location,
-            'on the', ev.start.getDate(), 'of', months[ev.start.getMonth()]);
-        }
-      }
-    });
-```
->>>>>>> 94cc3ace
+# ical.js #
+(Formerly node-ical)
+
+[![Build Status](https://travis-ci.org/peterbraden/ical.js.png)](https://travis-ci.org/peterbraden/ical.js)
+
+A tolerant, minimal icalendar parser for javascript/node
+(http://tools.ietf.org/html/rfc5545)
+
+<a target='_blank' rel='nofollow' href='https://app.codesponsor.io/link/EQ7CNg8Bk6jMVXt4GPMe3bMH/peterbraden/ical.js'>
+  <img alt='Sponsor' width='888' height='68' src='https://app.codesponsor.io/embed/EQ7CNg8Bk6jMVXt4GPMe3bMH/peterbraden/ical.js.svg' />
+</a>
+
+## Install - Node.js ##
+
+ical.js is availble on npm:
+
+    npm install ical
+
+
+
+## API ##
+
+    ical.parseICS(str)
+
+Parses a string with an ICS File
+
+    var data = ical.parseFile(filename)
+    
+Reads in the specified iCal file, parses it and returns the parsed data
+
+    ical.fromURL(url, options, function(err, data) {} )
+
+Use the request library to fetch the specified URL (```opts``` gets passed on to the ```request()``` call), and call the function with the result (either an error or the data).
+
+
+
+## Example 1 - Print list of upcoming node conferences (see example.js)
+```javascript
+    var ical = require('ical')
+  , months = ['Jan', 'Feb', 'Mar', 'Apr', 'May', 'Jun', 'Jul', 'Aug', 'Sep', 'Oct', 'Nov', 'Dec']
+
+    ical.fromURL('http://lanyrd.com/topics/nodejs/nodejs.ics', {}, function(err, data) {
+      for (var k in data){
+        if (data.hasOwnProperty(k)) {
+          var ev = data[k]
+          console.log("Conference",
+            ev.summary,
+            'is in',
+            ev.location,
+            'on the', ev.start.getDate(), 'of', months[ev.start.getMonth()]);
+        }
+      }
+    });
+```
+## Recurrences and Exceptions ##
+Calendar events with recurrence rules can be significantly more complicated to handle correctly.  There are three parts to handling them:
+
+ 1. rrule - the recurrence rule specifying the pattern of recurring dates and times for the event.
+ 2. recurrences - an optional array of event data that can override specific occurrences of the event.
+ 3. exdate - an optional array of dates that should be excluded from the recurrence pattern.
+
+See example_rrule.js for an example of handling recurring calendar events.