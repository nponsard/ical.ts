--- conflicted
+++ resolved
@@ -216,9 +216,8 @@
             assert.equal(task.summary, "Event with an alarm");
         }
     }
-<<<<<<< HEAD
-  }
-  , 'with test 10.ics (VEVENT with custom properties)': {
+  }
+  , 'with test 11.ics (VEVENT with custom properties)': {
       topic: function() {
           return ical.parseFile('./test10.ics');
       },
@@ -227,9 +226,6 @@
               
           }
       }
-  }
-  , 'url request errors' : {
-=======
   },
 
   'with test10.ics': {
@@ -275,7 +271,6 @@
   },
 
   'url request errors' : {
->>>>>>> b09e4e7c
     topic : function () {
       ical.fromURL('http://not.exist/', {}, this.callback);
     }
