--- conflicted
+++ resolved
@@ -188,40 +188,6 @@
       , "RRule text": function(topic){
         assert.equal(topic.rrule.toText(), "every 5 weeks on Monday, Friday until January 30, 2013")
       }
-    }
-  }
-<<<<<<< HEAD
-  , "with test 8.ics (VTODO completion)": {
-    topic: function() {
-        return ical.parseFile('./test/test8.ics');
-    },
-    'grabbing VTODO task': {
-        topic: function(topic) {
-            return _.values(topic)[0];
-        },
-        'task completed': function(task){
-            assert.equal(task.completion, 100);
-            assert.equal(task.completed.toISOString(), new Date(2013, 06, 16, 10, 57, 45).toISOString());
-=======
-  , "with test7.ics (testing dtstart of rrule)" :{
-    topic: function() {
-        return ical.parseFile('./test/test7.ics')
-    },
-    'recurring yearly event (14 july)': {
-        topic: function(events){
-            var ev = _.values(events)[0];
-            /**
-             * Workaround overwrites the rrule start date
-             * ev.rrule.origOptions.dtstart = ev.start;
-             * ev.rrule = ev.rrule.clone();
-             */
-
-            return ev.rrule.between(new Date(2013, 0, 1), new Date(2014, 0, 1));
-        },
-        'dt start well set': function(topic) {
-            assert.equal(topic[0].toDateString(), new Date(2013, 6, 14).toDateString());
->>>>>>> 4d21a3a1
-        }
     }
   }
   , "with test 8.ics (VTODO completion)": {
